--- conflicted
+++ resolved
@@ -546,7 +546,6 @@
         current_span: Span[AgentSpanData] | None = None
 
         try:
-<<<<<<< HEAD
             if streamed_result.trace:
                 streamed_result.trace.start(mark_as_current=True)
 
@@ -557,33 +556,6 @@
 
             # Update the streamed result with the prepared input
             streamed_result.input = prepared_input
-=======
-            while True:
-                if streamed_result.is_complete:
-                    break
-
-                all_tools = await cls._get_all_tools(current_agent)
-
-                # Start an agent span if we don't have one. This span is ended if the current
-                # agent changes, or if the agent loop ends.
-                if current_span is None:
-                    handoff_names = [h.agent_name for h in cls._get_handoffs(current_agent)]
-                    if output_schema := cls._get_output_schema(current_agent):
-                        output_type_name = output_schema.name()
-                    else:
-                        output_type_name = "str"
-
-                    current_span = agent_span(
-                        name=current_agent.name,
-                        handoffs=handoff_names,
-                        output_type=output_type_name,
-                    )
-                    current_span.start(mark_as_current=True)
-                    tool_names = [t.name for t in all_tools]
-                    current_span.span_data.tools = tool_names
-                current_turn += 1
-                streamed_result.current_turn = current_turn
->>>>>>> 995af4d8
 
             current_agent = starting_agent
             current_turn = 0
@@ -598,6 +570,9 @@
                 while True:
                     if streamed_result.is_complete:
                         break
+
+                    # Get all tools for the current agent (must be done on every turn)
+                    all_tools = await cls._get_all_tools(current_agent)
 
                     # Start an agent span if we don't have one. This span is ended if the current
                     # agent changes, or if the agent loop ends.
@@ -616,8 +591,6 @@
                             output_type=output_type_name,
                         )
                         current_span.start(mark_as_current=True)
-
-                        all_tools = await cls._get_all_tools(current_agent)
                         tool_names = [t.name for t in all_tools]
                         current_span.span_data.tools = tool_names
                     current_turn += 1
