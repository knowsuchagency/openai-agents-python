--- conflicted
+++ resolved
@@ -546,25 +546,8 @@
         current_span: Span[AgentSpanData] | None = None
 
         try:
-<<<<<<< HEAD
             if streamed_result.trace:
                 streamed_result.trace.start(mark_as_current=True)
-=======
-            while True:
-                if streamed_result.is_complete:
-                    break
-
-                all_tools = await cls._get_all_tools(current_agent, context_wrapper)
-
-                # Start an agent span if we don't have one. This span is ended if the current
-                # agent changes, or if the agent loop ends.
-                if current_span is None:
-                    handoff_names = [h.agent_name for h in cls._get_handoffs(current_agent)]
-                    if output_schema := cls._get_output_schema(current_agent):
-                        output_type_name = output_schema.name()
-                    else:
-                        output_type_name = "str"
->>>>>>> 4046fcb3
 
             # Prepare input with session if enabled
             prepared_input = await cls._prepare_input_with_session(
@@ -589,7 +572,7 @@
                         break
 
                     # Get all tools for the current agent (must be done on every turn)
-                    all_tools = await cls._get_all_tools(current_agent)
+                    all_tools = await cls._get_all_tools(current_agent, context_wrapper)
 
                     # Start an agent span if we don't have one. This span is ended if the current
                     # agent changes, or if the agent loop ends.
